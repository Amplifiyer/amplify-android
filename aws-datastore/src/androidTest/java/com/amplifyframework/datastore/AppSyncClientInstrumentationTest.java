--- conflicted
+++ resolved
@@ -89,13 +89,8 @@
      */
     @Test
     @SuppressWarnings("MethodLength")
-<<<<<<< HEAD
     public void testAllOperations() throws AmplifyException {
-        Long startTime = new Date().getTime();
-=======
-    public void testAllOperations() throws DataStoreException {
         Long startTimeSeconds = TimeUnit.MILLISECONDS.toSeconds(new Date().getTime());
->>>>>>> 46c1a1be
 
         // Schema of test models
         ModelSchema blogSchema = ModelSchema.fromModelClass(Blog.class);
@@ -176,15 +171,9 @@
 
         // Update model
         Blog updatedBlog = blog.copyOfBuilder()
-<<<<<<< HEAD
-                .name("Updated blog")
-                .build();
-        Long updateBlogStartTime = new Date().getTime();
-=======
             .name("Updated blog")
             .build();
         Long updateBlogStartTimeSeconds = TimeUnit.MILLISECONDS.toSeconds(new Date().getTime());
->>>>>>> 46c1a1be
 
         ModelWithMetadata<Blog> blogUpdateResult = update(updatedBlog, blogSchema, 1);
 
@@ -223,12 +212,8 @@
         // TODO: This is currently a pretty worthless test - mainly for setting a debug point and manually inspecting
         // When you call sync with a lastSyncTime it gives you one entry per version of that object which was created
         // since that time.
-<<<<<<< HEAD
-        Iterable<ModelWithMetadata<Post>> postSyncResult = sync(api.buildSyncRequest(postSchema, startTime, 1000));
-=======
         Iterable<ModelWithMetadata<Post>> postSyncResult =
-                sync(api.buildSyncRequest(Post.class, startTimeSeconds, 1000));
->>>>>>> 46c1a1be
+                sync(api.buildSyncRequest(postSchema, startTimeSeconds, 1000));
         assertTrue(postSyncResult.iterator().hasNext());
     }
 
