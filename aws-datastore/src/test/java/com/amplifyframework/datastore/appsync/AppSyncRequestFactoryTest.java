/*
 * Copyright 2019 Amazon.com, Inc. or its affiliates. All Rights Reserved.
 *
 * Licensed under the Apache License, Version 2.0 (the "License").
 * You may not use this file except in compliance with the License.
 * A copy of the License is located at
 *
 *  http://aws.amazon.com/apache2.0
 *
 * or in the "license" file accompanying this file. This file is distributed
 * on an "AS IS" BASIS, WITHOUT WARRANTIES OR CONDITIONS OF ANY KIND, either
 * express or implied. See the License for the specific language governing
 * permissions and limitations under the License.
 */

package com.amplifyframework.datastore.appsync;

import com.amplifyframework.AmplifyException;
import com.amplifyframework.api.graphql.GraphQLRequest;
import com.amplifyframework.api.graphql.SubscriptionType;
import com.amplifyframework.core.model.ModelSchema;
import com.amplifyframework.testmodels.commentsblog.Blog;
import com.amplifyframework.testmodels.commentsblog.BlogOwner;
import com.amplifyframework.testmodels.commentsblog.Comment;
import com.amplifyframework.testmodels.commentsblog.Post;
import com.amplifyframework.testmodels.parenting.Address;
import com.amplifyframework.testmodels.parenting.Child;
import com.amplifyframework.testmodels.parenting.City;
import com.amplifyframework.testmodels.parenting.Parent;
import com.amplifyframework.testmodels.parenting.Phonenumber;
import com.amplifyframework.testmodels.personcar.Person;
import com.amplifyframework.testutils.Resources;

import org.json.JSONException;
import org.junit.Test;
import org.junit.runner.RunWith;
import org.robolectric.RobolectricTestRunner;
import org.skyscreamer.jsonassert.JSONAssert;

import java.util.Arrays;
import java.util.Map;

import static org.junit.Assert.assertEquals;

/**
 * Tests the {@link AppSyncRequestFactory}.
 */
@RunWith(RobolectricTestRunner.class) // Adds Android library to make TextUtils.join available for tests.
public final class AppSyncRequestFactoryTest {

    /**
     * Validates the construction of a base-sync query document.
     *
     * @throws AmplifyException On failure to interrogate fields in Blog.class
     * @throws JSONException    from JSONAssert.assertEquals
     */
    @Test
    public void validateRequestGenerationForBaseSync() throws AmplifyException, JSONException {
        JSONAssert.assertEquals(
                Resources.readAsString("base-sync-request-document-for-blog-owner.txt"),
                AppSyncRequestFactory.buildSyncRequest(
                        ModelSchema.fromModelClass(BlogOwner.class),
                        null,
                        null)
                        .getContent(),
                true
        );
    }

    /**
     * Validates the construction of a base-sync query document for models with custom types.
     * @throws AmplifyException On failure to interrogate fields in Parent.class
     * @throws JSONException from JSONAssert.assertEquals
     */
    @Test
    public void validateCustomTypeRequestGenerationForBaseSync() throws AmplifyException, JSONException {
        JSONAssert.assertEquals(
                Resources.readAsString("base-sync-request-document-for-parent.txt"),
                AppSyncRequestFactory.buildSyncRequest(
                    ModelSchema.fromModelClass(Parent.class),
                    null,
                    null)
                    .getContent(),
                true
        );
    }

    /**
     * Validates the construction of a base-sync query document for models with custom types.
     * @throws DataStoreException On failure to interrogate fields in Parent.class
     * @throws JSONException from JSONAssert.assertEquals
     */
    @Test
    public void validateCustomTypeRequestGenerationForBaseSync() throws DataStoreException, JSONException {
        JSONAssert.assertEquals(
                Resources.readAsString("base-sync-request-document-for-parent.txt"),
                AppSyncRequestFactory.buildSyncRequest(Parent.class, null, null).getContent(),
                true
        );
    }

    /**
     * Validates the construction of a delta-sync query document.
     *
     * @throws AmplifyException On failure to interrogate fields in Blog.class.
     * @throws JSONException    from JSONAssert.assertEquals
     */
    @Test
    public void validateRequestGenerationForDeltaSync() throws AmplifyException, JSONException {
        JSONAssert.assertEquals(Resources.readAsString("delta-sync-request-document-for-post.txt"),
                AppSyncRequestFactory.buildSyncRequest(
                        ModelSchema.fromModelClass(Post.class),
                        123123123L,
                        null)
                        .getContent(),
                true);
    }

    /**
     * Validates that the nextToken parameter is correctly generate for a Sync query.
     *
     * @throws AmplifyException On failure to interrogate the BlogOwner.class.
     * @throws JSONException    from JSONAssert.assertEquals.
     */
    @Test
    public void validateRequestGenerationForPagination() throws AmplifyException, JSONException {
        Integer limit = 1000;
        final GraphQLRequest<Iterable<Post>> request =
                AppSyncRequestFactory.buildSyncRequest(ModelSchema.fromModelClass(BlogOwner.class), null, limit);
        JSONAssert.assertEquals(Resources.readAsString("base-sync-request-paginating-blog-owners.txt"),
                request.getContent(),
                true);
    }

    /**
     * Checks that we're getting the expected output for a mutation with predicate.
     *
     * @throws AmplifyException If the output does not match.
     * @throws JSONException    from JSONAssert.assertEquals.
     */
    @Test
    public void validateUpdateWithPredicateGeneration() throws AmplifyException, JSONException {
        String blogOwnerId = "926d7ee8-4ea5-40c0-8e62-3fb80b2a2edd";
        BlogOwner owner = BlogOwner.builder().name("John Doe").id(blogOwnerId).build();
        JSONAssert.assertEquals(
                Resources.readAsString("update-blog-owner-with-predicate.txt"),
                AppSyncRequestFactory.buildUpdateRequest(owner,
                        ModelSchema.fromModelClass(BlogOwner.class),
                        42,
                        BlogOwner.WEA.contains("ther")).getContent(),
                true
        );
    }

    /**
     * Checks that we're getting the expected output for a mutation with predicate.
     * @throws AmplifyException If the output does not match.
     * @throws JSONException from JSONAssert.assertEquals.
     */
    @Test
<<<<<<< HEAD
    public void validateUpdateNestedCustomTypeWithPredicateGeneration() throws AmplifyException, JSONException {
=======
    public void validateUpdateNestedCustomTypeWithPredicateGeneration() throws DataStoreException, JSONException {
        JSONAssert.assertEquals(
                Resources.readAsString("update-parent-with-predicate.txt"),
                AppSyncRequestFactory.buildUpdateRequest(
                        buildTestParentModel(),
                        42,
                        Parent.NAME.contains("Jane Doe")
                ).getContent(),
                true
        );
    }

    /**
     * Checks that we're getting the expected output for a mutation with predicate.
     * @throws DataStoreException If the output does not match.
     * @throws JSONException from JSONAssert.assertEquals.
     */
    @Test
    public void validateDeleteWithPredicateGeneration() throws DataStoreException, JSONException {
>>>>>>> 46c1a1be
        JSONAssert.assertEquals(
                Resources.readAsString("update-parent-with-predicate.txt"),
                AppSyncRequestFactory.buildUpdateRequest(
                        buildTestParentModel(),
                        ModelSchema.fromModelClass(Parent.class),
                        42,
                        Parent.NAME.contains("Jane Doe")
                ).getContent(),
                true
        );
    }

    /**
     * Checks that we're getting the expected output for a mutation with predicate.
     *
     * @throws AmplifyException If the output does not match.
     * @throws JSONException    from JSONAssert.assertEquals.
     */
    @Test
    public void validateDeleteWithPredicateGeneration() throws AmplifyException, JSONException {
        JSONAssert.assertEquals(
                Resources.readAsString("delete-person-with-predicate.txt"),
                AppSyncRequestFactory.buildDeletionRequest(ModelSchema.fromModelClass(Person.class),
                        "123",
                        456,
                        Person.AGE.gt(40))
                        .getContent(),
                true
        );
    }

    /**
     * Checks that the predicate expression matches the expected value.
     *
     * @throws AmplifyException If the output does not match.
     * @throws JSONException    from JSONAssert.assertEquals.
     */
    @Test
    public void validatePredicateGeneration() throws AmplifyException {
        Map<String, Object> predicate = AppSyncRequestFactory.parsePredicate(BlogOwner.NAME.eq("Test Dummy"));
        assertEquals(
                "{name={eq=Test Dummy}}",
                predicate.toString()
        );

        predicate = AppSyncRequestFactory.parsePredicate(
                Blog.NAME.beginsWith("A day in the life of a...").and(Blog.OWNER.eq("DUMMY_OWNER_ID"))
        );
    }

    /**
     * Validates that a GraphQL request document can be created, to get onCreate
     * subscription notifications for a Blog.class.
     *
     * @throws AmplifyException On failure to interrogate the Blog.class.
     * @throws JSONException    from JSONAssert.assertEquals.
     */
    @Test
    public void validateSubscriptionGenerationOnCreateBlog() throws AmplifyException, JSONException {
        JSONAssert.assertEquals(
                Resources.readAsString("on-create-request-for-blog.txt"),
                AppSyncRequestFactory.buildSubscriptionRequest(ModelSchema.fromModelClass(Blog.class),
                        SubscriptionType.ON_CREATE).getContent(),
                true
        );
    }

    /**
     * Validates that a GraphQL request document can be created, to get onCreate for nested custom type
     * subscription notifications for a Parent.class.
<<<<<<< HEAD
     * @throws AmplifyException On failure to interrogate the Parent.class.
=======
     * @throws DataStoreException On failure to interrogate the Blog.class.
     * @throws JSONException from JSONAssert.assertEquals.
     */
    @Test
    public void validateSubscriptionGenerationOnCreateForNestedCustomType() throws DataStoreException, JSONException {
        JSONAssert.assertEquals(
                Resources.readAsString("on-create-request-for-parent.txt"),
                AppSyncRequestFactory.buildSubscriptionRequest(Parent.class, SubscriptionType.ON_CREATE).getContent(),
                true
        );
    }

    /**
     * Validates generation of a GraphQL document which requests a subscription for updates
     * to the Blog.class.
     * @throws DataStoreException On failure to interrogate fields in Blog.class.
>>>>>>> 46c1a1be
     * @throws JSONException from JSONAssert.assertEquals.
     */
    @Test
    public void validateSubscriptionGenerationOnCreateForNestedCustomType() throws AmplifyException, JSONException {
        JSONAssert.assertEquals(
                Resources.readAsString("on-create-request-for-parent.txt"),
                AppSyncRequestFactory.buildSubscriptionRequest(ModelSchema.fromModelClass(Parent.class),
                    SubscriptionType.ON_CREATE).getContent(),
                true
        );
    }

    /**
<<<<<<< HEAD
     * Validates generation of a GraphQL document which requests a subscription for updates
     * to the Post.class.
     *
     * @throws AmplifyException On failure to interrogate fields in Post.class.
     * @throws JSONException    from JSONAssert.assertEquals.
     */
    @Test
    public void validateSubscriptionGenerationOnUpdatePost() throws AmplifyException, JSONException {
        JSONAssert.assertEquals(
                Resources.readAsString("on-update-request-for-post.txt"),
                AppSyncRequestFactory.buildSubscriptionRequest(ModelSchema.fromModelClass(Post.class),
                        SubscriptionType.ON_UPDATE).getContent(),
                true
        );
    }

    /**
=======
>>>>>>> 46c1a1be
     * Validates generation of a GraphQL document which requests a subscription for deletes.
     * for the BlogOwner.class.
     *
     * @throws AmplifyException On failure to interrogate the fields in BlogOwner.class.
     * @throws JSONException    from JSONAssert.assertEquals.
     */
    @Test
    public void validateSubscriptionGenerationOnDeleteBlogOwner() throws AmplifyException, JSONException {
        JSONAssert.assertEquals(
                Resources.readAsString("on-delete-request-for-blog-owner.txt"),
                AppSyncRequestFactory.buildSubscriptionRequest(ModelSchema.fromModelClass(BlogOwner.class),
                        SubscriptionType.ON_DELETE).getContent(),
                true
        );
    }

    /**
     * Validates creation of a "create a model" request.
     *
     * @throws AmplifyException On failure to interrogate the model fields.
     * @throws JSONException    from JSONAssert.assertEquals.
     */
    @Test
    public void validateMutationGenerationOnCreateComment() throws AmplifyException, JSONException {
        Post post = Post.justId("9a4295d6-8225-495a-a531-beffc8b7ae7d");
        Comment comment = Comment.builder()
                .id("426f8e8d-ea0f-4839-a73f-6a2a38565ba1")
                .content("toast")
                .post(post)
                .build();
        JSONAssert.assertEquals(
                Resources.readAsString("create-comment-request.txt"),
                AppSyncRequestFactory.buildCreationRequest(comment, ModelSchema.fromModelClass(Comment.class))
                        .getContent(),
                true

        );
    }

    /**
     * Validates creation of a "create a model" request for nested custom type.
<<<<<<< HEAD
     * @throws AmplifyException On failure to interrogate the model fields.
     * @throws JSONException from JSONAssert.assertEquals.
     */
    @Test
    public void validateMutationGenerationOnCreateNestedCustomType() throws AmplifyException, JSONException {
        JSONAssert.assertEquals(
                Resources.readAsString("create-parent-request.txt"),
                AppSyncRequestFactory.buildCreationRequest(
                    buildTestParentModel(),
                    ModelSchema.fromModelClass(Parent.class
                    )).getContent(),
=======
     * @throws DataStoreException On failure to interrogate the model fields.
     * @throws JSONException from JSONAssert.assertEquals.
     */
    @Test
    public void validateMutationGenerationOnCreateNestedCustomType() throws DataStoreException, JSONException {
        JSONAssert.assertEquals(
                Resources.readAsString("create-parent-request.txt"),
                AppSyncRequestFactory.buildCreationRequest(buildTestParentModel()).getContent(),
>>>>>>> 46c1a1be
                true
        );
    }

    private Parent buildTestParentModel() {
        Address address = Address.builder()
                .street("555 Five Fiver")
                .street2("township")
                .city(City.BO)
                .phonenumber(
                        Phonenumber.builder()
                                .code(232)
                                .carrier(54)
                                .number(11111111)
                                .build()
                )
                .country("Sierra Leone")
                .build();
        Child child1 = Child.builder()
                .name("SAM")
                .address(address)
                .build();
        Child child2 = Child.builder()
                .name("MAS")
                .address(address)
                .build();
        return Parent.builder()
                .name("Jane Doe")
                .address(address)
                .children(Arrays.asList(child1, child2))
                .id("426f8e8d-ea0f-4839-a73f-6a2a38565ba1")
                .build();
    }
}<|MERGE_RESOLUTION|>--- conflicted
+++ resolved
@@ -158,29 +158,7 @@
      * @throws JSONException from JSONAssert.assertEquals.
      */
     @Test
-<<<<<<< HEAD
     public void validateUpdateNestedCustomTypeWithPredicateGeneration() throws AmplifyException, JSONException {
-=======
-    public void validateUpdateNestedCustomTypeWithPredicateGeneration() throws DataStoreException, JSONException {
-        JSONAssert.assertEquals(
-                Resources.readAsString("update-parent-with-predicate.txt"),
-                AppSyncRequestFactory.buildUpdateRequest(
-                        buildTestParentModel(),
-                        42,
-                        Parent.NAME.contains("Jane Doe")
-                ).getContent(),
-                true
-        );
-    }
-
-    /**
-     * Checks that we're getting the expected output for a mutation with predicate.
-     * @throws DataStoreException If the output does not match.
-     * @throws JSONException from JSONAssert.assertEquals.
-     */
-    @Test
-    public void validateDeleteWithPredicateGeneration() throws DataStoreException, JSONException {
->>>>>>> 46c1a1be
         JSONAssert.assertEquals(
                 Resources.readAsString("update-parent-with-predicate.txt"),
                 AppSyncRequestFactory.buildUpdateRequest(
@@ -195,6 +173,24 @@
 
     /**
      * Checks that we're getting the expected output for a mutation with predicate.
+     * @throws DataStoreException If the output does not match.
+     * @throws JSONException from JSONAssert.assertEquals.
+     */
+    @Test
+    public void validateUpdateNestedCustomTypeWithPredicateGeneration() throws DataStoreException, JSONException {
+        JSONAssert.assertEquals(
+                Resources.readAsString("update-parent-with-predicate.txt"),
+                AppSyncRequestFactory.buildUpdateRequest(
+                        buildTestParentModel(),
+                        42,
+                        Parent.NAME.contains("Jane Doe")
+                ).getContent(),
+                true
+        );
+    }
+
+    /**
+     * Checks that we're getting the expected output for a mutation with predicate.
      *
      * @throws AmplifyException If the output does not match.
      * @throws JSONException    from JSONAssert.assertEquals.
@@ -251,9 +247,6 @@
     /**
      * Validates that a GraphQL request document can be created, to get onCreate for nested custom type
      * subscription notifications for a Parent.class.
-<<<<<<< HEAD
-     * @throws AmplifyException On failure to interrogate the Parent.class.
-=======
      * @throws DataStoreException On failure to interrogate the Blog.class.
      * @throws JSONException from JSONAssert.assertEquals.
      */
@@ -267,10 +260,9 @@
     }
 
     /**
-     * Validates generation of a GraphQL document which requests a subscription for updates
-     * to the Blog.class.
-     * @throws DataStoreException On failure to interrogate fields in Blog.class.
->>>>>>> 46c1a1be
+     * Validates that a GraphQL request document can be created, to get onCreate for nested custom type
+     * subscription notifications for a Parent.class.
+     * @throws AmplifyException On failure to interrogate the Parent.class.
      * @throws JSONException from JSONAssert.assertEquals.
      */
     @Test
@@ -284,7 +276,6 @@
     }
 
     /**
-<<<<<<< HEAD
      * Validates generation of a GraphQL document which requests a subscription for updates
      * to the Post.class.
      *
@@ -302,8 +293,6 @@
     }
 
     /**
-=======
->>>>>>> 46c1a1be
      * Validates generation of a GraphQL document which requests a subscription for deletes.
      * for the BlogOwner.class.
      *
@@ -345,7 +334,6 @@
 
     /**
      * Validates creation of a "create a model" request for nested custom type.
-<<<<<<< HEAD
      * @throws AmplifyException On failure to interrogate the model fields.
      * @throws JSONException from JSONAssert.assertEquals.
      */
@@ -357,16 +345,6 @@
                     buildTestParentModel(),
                     ModelSchema.fromModelClass(Parent.class
                     )).getContent(),
-=======
-     * @throws DataStoreException On failure to interrogate the model fields.
-     * @throws JSONException from JSONAssert.assertEquals.
-     */
-    @Test
-    public void validateMutationGenerationOnCreateNestedCustomType() throws DataStoreException, JSONException {
-        JSONAssert.assertEquals(
-                Resources.readAsString("create-parent-request.txt"),
-                AppSyncRequestFactory.buildCreationRequest(buildTestParentModel()).getContent(),
->>>>>>> 46c1a1be
                 true
         );
     }
