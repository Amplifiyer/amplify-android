/*
 * Copyright 2019 Amazon.com, Inc. or its affiliates. All Rights Reserved.
 *
 * Licensed under the Apache License, Version 2.0 (the "License").
 * You may not use this file except in compliance with the License.
 * A copy of the License is located at
 *
 *  http://aws.amazon.com/apache2.0
 *
 * or in the "license" file accompanying this file. This file is distributed
 * on an "AS IS" BASIS, WITHOUT WARRANTIES OR CONDITIONS OF ANY KIND, either
 * express or implied. See the License for the specific language governing
 * permissions and limitations under the License.
 */

package com.amplifyframework.core.model.types;

import androidx.annotation.NonNull;

import com.amplifyframework.core.model.Model;
import com.amplifyframework.core.model.temporal.Temporal;

/**
 * Enumerate the types used in the fields
 * of {@link com.amplifyframework.core.model.Model} classes.
 */
public enum JavaFieldType {
    /**
     * Represents the boolean data type.
     */
    BOOLEAN(Boolean.class.getSimpleName()),

    /**
     * Represents the int data type.
     */
    INTEGER(Integer.class.getSimpleName()),

    /**
     * Represents the long data type.
     */
    LONG(Long.class.getSimpleName()),

    /**
     * Represents the float data type.
     */
    FLOAT(Float.class.getSimpleName()),

    /**
     * Represents the String data type.
     */
    STRING(String.class.getSimpleName()),

    /**
     * Represents the Date data type.
     */
    DATE(Temporal.Date.class.getSimpleName()),

    /**
     * Represents the DateTime data type.
     */
    DATE_TIME(Temporal.DateTime.class.getSimpleName()),

    /**
     * Represents the Time data type.
     */
    TIME(Temporal.Time.class.getSimpleName()),

    /**
     * Represents the Timestamp data type.
<<<<<<< HEAD
     * Is not currently used by TypeConverter as AWS_TIMESTAMP is being stored as long.
     */
    TIMESTAMP(Temporal.Timestamp.class.getSimpleName()),

=======
     */
    TIMESTAMP(Temporal.Timestamp.class.getSimpleName()),
    
>>>>>>> 46c1a1be
    /**
     * Represents the Enum type.
     */
    ENUM(Enum.class.getSimpleName()),

    /**
     * Represents the Model type.
     */
    MODEL(Model.class.getSimpleName()),

    /**
     * Represents any custom type (objects that are not models).
     */
    CUSTOM_TYPE(Object.class.getSimpleName());

    private final String javaFieldType;

    JavaFieldType(@NonNull String javaFieldType) {
        this.javaFieldType = javaFieldType;
    }

    /**
     * Return the string that represents the value of the enumeration constant.
     * @return the string that represents the value of the enumeration constant.
     */
    public String stringValue() {
        return this.javaFieldType;
    }

    /**
     * Construct and return the JavaFieldType enumeration for the given string
     * representation of the field type.
     * @param javaFieldType the string representation of the field type.
     * @return the enumeration constant.
     */
    public static JavaFieldType from(@NonNull String javaFieldType) {
        for (final JavaFieldType type : JavaFieldType.values()) {
            if (javaFieldType.equals(type.stringValue())) {
                return type;
            }
        }
        throw new IllegalArgumentException("Cannot create enum from " + javaFieldType + " value.");
    }
}<|MERGE_RESOLUTION|>--- conflicted
+++ resolved
@@ -67,16 +67,9 @@
 
     /**
      * Represents the Timestamp data type.
-<<<<<<< HEAD
-     * Is not currently used by TypeConverter as AWS_TIMESTAMP is being stored as long.
      */
     TIMESTAMP(Temporal.Timestamp.class.getSimpleName()),
 
-=======
-     */
-    TIMESTAMP(Temporal.Timestamp.class.getSimpleName()),
-    
->>>>>>> 46c1a1be
     /**
      * Represents the Enum type.
      */
